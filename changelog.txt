Version 1.1.0
<<<<<<< HEAD
----------------
=======
-------------------------------------------------------------------------------

08 Apr. 2014    Nasos Iliopoulos

    * Bugfix:
      Introduced an additional swap implementation for index_pair_array and
      index_triple_array to allow proper compilation of sparse containers
      with g++>4.8 (4.7 also?) in C++11 mode.

>>>>>>> 8091141a

02 Apr. 2014    Nasos Iliopoulos    

    * Added changelog
        
    * Bugfix:
      Corrected a big number of warnings coming from stray typedefs. Other
      similar issues may be present that are not triggered by the unit tests
          
    * Bugfix:
      Corrected the banded matrix bug
      (https://svn.boost.org/trac/boost/ticket/7549) and updated appropriate 
      unit tests. To enable the old (incorrect though) behaviour one should 
      define BOOST_UBLAS_LEGACY_BANDED.

<|MERGE_RESOLUTION|>--- conflicted
+++ resolved
@@ -1,7 +1,4 @@
 Version 1.1.0
-<<<<<<< HEAD
-----------------
-=======
 -------------------------------------------------------------------------------
 
 08 Apr. 2014    Nasos Iliopoulos
@@ -11,7 +8,6 @@
       index_triple_array to allow proper compilation of sparse containers
       with g++>4.8 (4.7 also?) in C++11 mode.
 
->>>>>>> 8091141a
 
 02 Apr. 2014    Nasos Iliopoulos    
 
@@ -25,5 +21,4 @@
       Corrected the banded matrix bug
       (https://svn.boost.org/trac/boost/ticket/7549) and updated appropriate 
       unit tests. To enable the old (incorrect though) behaviour one should 
-      define BOOST_UBLAS_LEGACY_BANDED.
-
+      define BOOST_UBLAS_LEGACY_BANDED.